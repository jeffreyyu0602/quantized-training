--- conflicted
+++ resolved
@@ -527,12 +527,6 @@
             continue
 
         pad_C = (C_unroll - (C_in % C_unroll)) % C_unroll
-<<<<<<< HEAD
-        pad_K = (K_unroll - (C_out % K_unroll)) % K_unroll
-        if is_depthwise_conv(node):
-            pad_K = pad_C
-=======
->>>>>>> 00fc62ab
 
         # Pad input along C dimension
         if pad_C:
@@ -543,18 +537,21 @@
                 [0, 0, 0, 0, 0, int(pad_C / bs)] if is_conv2d(node) else [0, int(pad_C / bs)]
             )
             pad_input_node(input, input_pad, input_scale, input_scale_pad)
-            
-            if is_depthwise_conv(node):
-                args = list(node.args)
-                args[-1] += pad_C
-                node.args = tuple(args)
 
         weight = node.args[1]
         C_in = weight.shape[-2] if _is_matmul(node) else weight.shape[1]
         C_out = weight.shape[-1] if _is_matmul(node) else weight.shape[0]
 
+        if is_depthwise_conv(node):
+            C_in *= node.args[6]
+            args = list(node.args)
+            args[-1] += pad_C
+            node.args = tuple(args)
+
         pad_C = (C_unroll - (C_in % C_unroll)) % C_unroll
         pad_K = (K_unroll - (C_out % K_unroll)) % K_unroll
+        if is_depthwise_conv(node):
+            pad_K = pad_C
 
         # Pad weight along K and C
         if pad_C or pad_K:
@@ -597,20 +594,14 @@
         propagate_shape(node)
 
         if pad_K:
-<<<<<<< HEAD
+            slice_dim = 1 if is_conv2d(node) else -1
             sliced_node = node
             if (list(node.users.keys())[0].target == torch.ops.quantized_ops.dequantize.default):
                 sliced_node = list(node.users.keys())[0]
 
             with model.graph.inserting_after(sliced_node):
                 slice_node = model.graph.call_function(
-                    torch.ops.aten.slice.Tensor, (sliced_node, 1, 0, C_out),
-=======
-            slice_dim = 1 if is_conv2d(node) else -1
-            with model.graph.inserting_after(node):
-                slice_node = model.graph.call_function(
-                    torch.ops.aten.slice.Tensor, (node, slice_dim, 0, C_out),
->>>>>>> 00fc62ab
+                    torch.ops.aten.slice.Tensor, (sliced_node, slice_dim, 0, C_out),
                 )
 
             sliced_node.replace_all_uses_with(slice_node)
@@ -618,6 +609,7 @@
 
             propagate_shape(slice_node)
             slice_node.meta["dtype"] = sliced_node.meta.get("dtype")
+
 
     model.graph.lint()
     model.graph.eliminate_dead_code()
@@ -664,10 +656,9 @@
             e_node.replace_all_uses_with(e_node.args[0])
             model.graph.erase_node(e_node)
 
-    model.graph.lint()
-    model.graph.eliminate_dead_code()
-    model.recompile()
-
+        model.graph.lint()
+        model.graph.eliminate_dead_code()
+        model.recompile()
     return model
 
 
